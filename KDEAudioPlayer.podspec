Pod::Spec.new do |s|
  s.name          = 'KDEAudioPlayer'
<<<<<<< HEAD
  s.version       = '0.5.0'
=======
  s.version       = '0.5.1'
>>>>>>> 148f3bd6
  s.license       =  { :type => 'MIT' }
  s.homepage      = 'https://github.com/delannoyk/AudioPlayer'
  s.authors       = { 'Kevin Delannoy' => 'delannoyk@gmail.com' }
  s.summary       = 'AudioPlayer is a wrapper around AVPlayer and also offers cool features.'

  s.source        =  { :git => 'https://github.com/delannoyk/AudioPlayer.git', :tag => s.version.to_s }
  s.source_files  = 'AudioPlayer/AudioPlayer/*.swift'
  s.requires_arc  = true

  s.ios.deployment_target = '8.0'
  s.ios.framework = 'UIKit', 'AVFoundation', 'MediaPlayer', 'SystemConfiguration'

  s.tvos.deployment_target = '9.0'
  s.tvos.framework = 'UIKit', 'AVFoundation', 'MediaPlayer', 'SystemConfiguration'

  s.osx.deployment_target = '10.10'
  s.osx.framework = 'Foundation', 'AVFoundation', 'SystemConfiguration'
end<|MERGE_RESOLUTION|>--- conflicted
+++ resolved
@@ -1,10 +1,6 @@
 Pod::Spec.new do |s|
   s.name          = 'KDEAudioPlayer'
-<<<<<<< HEAD
-  s.version       = '0.5.0'
-=======
-  s.version       = '0.5.1'
->>>>>>> 148f3bd6
+  s.version       = '0.6.0'
   s.license       =  { :type => 'MIT' }
   s.homepage      = 'https://github.com/delannoyk/AudioPlayer'
   s.authors       = { 'Kevin Delannoy' => 'delannoyk@gmail.com' }
