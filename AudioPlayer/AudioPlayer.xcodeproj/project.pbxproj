--- conflicted
+++ resolved
@@ -474,29 +474,17 @@
 			attributes = {
 				LastSwiftMigration = 0700;
 				LastSwiftUpdateCheck = 0730;
-<<<<<<< HEAD
-				LastUpgradeCheck = 0900;
-=======
 				LastUpgradeCheck = 0930;
->>>>>>> 1717403a
 				ORGANIZATIONNAME = "Kevin Delannoy";
 				TargetAttributes = {
 					4626793C1AED567D003771C9 = {
 						CreatedOnToolsVersion = 6.3.1;
-<<<<<<< HEAD
-						LastSwiftMigration = 0900;
-					};
-					462679471AED567D003771C9 = {
-						CreatedOnToolsVersion = 6.3.1;
-						LastSwiftMigration = 0900;
-=======
 						LastSwiftMigration = 0930;
 					};
 					462679471AED567D003771C9 = {
 						CreatedOnToolsVersion = 6.3.1;
 						DevelopmentTeam = 937TDBQ4TP;
 						LastSwiftMigration = 0930;
->>>>>>> 1717403a
 					};
 					46DAE4B21C4026E100572EB2 = {
 						CreatedOnToolsVersion = 7.2;
@@ -731,10 +719,7 @@
 				CLANG_WARN_INFINITE_RECURSION = YES;
 				CLANG_WARN_INT_CONVERSION = YES;
 				CLANG_WARN_NON_LITERAL_NULL_CONVERSION = YES;
-<<<<<<< HEAD
-=======
 				CLANG_WARN_OBJC_IMPLICIT_RETAIN_SELF = YES;
->>>>>>> 1717403a
 				CLANG_WARN_OBJC_LITERAL_CONVERSION = YES;
 				CLANG_WARN_OBJC_ROOT_CLASS = YES_ERROR;
 				CLANG_WARN_RANGE_LOOP_ANALYSIS = YES;
@@ -768,7 +753,6 @@
 				ONLY_ACTIVE_ARCH = YES;
 				SDKROOT = iphoneos;
 				SWIFT_OPTIMIZATION_LEVEL = "-Onone";
-				SWIFT_VERSION = 4.0;
 				TARGETED_DEVICE_FAMILY = "1,2";
 				VERSIONING_SYSTEM = "apple-generic";
 				VERSION_INFO_PREFIX = "";
@@ -794,10 +778,7 @@
 				CLANG_WARN_INFINITE_RECURSION = YES;
 				CLANG_WARN_INT_CONVERSION = YES;
 				CLANG_WARN_NON_LITERAL_NULL_CONVERSION = YES;
-<<<<<<< HEAD
-=======
 				CLANG_WARN_OBJC_IMPLICIT_RETAIN_SELF = YES;
->>>>>>> 1717403a
 				CLANG_WARN_OBJC_LITERAL_CONVERSION = YES;
 				CLANG_WARN_OBJC_ROOT_CLASS = YES_ERROR;
 				CLANG_WARN_RANGE_LOOP_ANALYSIS = YES;
@@ -823,7 +804,6 @@
 				MTL_ENABLE_DEBUG_INFO = NO;
 				SDKROOT = iphoneos;
 				SWIFT_OPTIMIZATION_LEVEL = "-Owholemodule";
-				SWIFT_VERSION = 4.0;
 				TARGETED_DEVICE_FAMILY = "1,2";
 				VALIDATE_PRODUCT = YES;
 				VERSIONING_SYSTEM = "apple-generic";
@@ -849,10 +829,7 @@
 				PRODUCT_NAME = AudioPlayer;
 				SKIP_INSTALL = YES;
 				SWIFT_OPTIMIZATION_LEVEL = "-Onone";
-<<<<<<< HEAD
-=======
 				SWIFT_VERSION = 4.0;
->>>>>>> 1717403a
 			};
 			name = Debug;
 		};
@@ -873,10 +850,7 @@
 				PRODUCT_MODULE_NAME = AudioPlayer;
 				PRODUCT_NAME = AudioPlayer;
 				SKIP_INSTALL = YES;
-<<<<<<< HEAD
-=======
 				SWIFT_VERSION = 4.0;
->>>>>>> 1717403a
 			};
 			name = Release;
 		};
@@ -894,10 +868,7 @@
 				PRODUCT_BUNDLE_IDENTIFIER = "be.delannoyk.$(PRODUCT_NAME:rfc1034identifier)";
 				PRODUCT_NAME = "$(TARGET_NAME)";
 				SWIFT_OPTIMIZATION_LEVEL = "-Onone";
-<<<<<<< HEAD
-=======
 				SWIFT_VERSION = 4.0;
->>>>>>> 1717403a
 			};
 			name = Debug;
 		};
@@ -910,10 +881,7 @@
 				LD_RUNPATH_SEARCH_PATHS = "$(inherited) @executable_path/Frameworks @loader_path/Frameworks";
 				PRODUCT_BUNDLE_IDENTIFIER = "be.delannoyk.$(PRODUCT_NAME:rfc1034identifier)";
 				PRODUCT_NAME = "$(TARGET_NAME)";
-<<<<<<< HEAD
-=======
 				SWIFT_VERSION = 4.0;
->>>>>>> 1717403a
 			};
 			name = Release;
 		};
@@ -937,10 +905,7 @@
 				PRODUCT_NAME = AudioPlayer;
 				SDKROOT = macosx;
 				SKIP_INSTALL = YES;
-<<<<<<< HEAD
-=======
 				SWIFT_VERSION = 4.0;
->>>>>>> 1717403a
 			};
 			name = Debug;
 		};
@@ -963,10 +928,7 @@
 				PRODUCT_NAME = AudioPlayer;
 				SDKROOT = macosx;
 				SKIP_INSTALL = YES;
-<<<<<<< HEAD
-=======
 				SWIFT_VERSION = 4.0;
->>>>>>> 1717403a
 			};
 			name = Release;
 		};
@@ -987,10 +949,7 @@
 				PRODUCT_NAME = AudioPlayer;
 				SDKROOT = appletvos;
 				SKIP_INSTALL = YES;
-<<<<<<< HEAD
-=======
 				SWIFT_VERSION = 4.0;
->>>>>>> 1717403a
 				TARGETED_DEVICE_FAMILY = 3;
 				TVOS_DEPLOYMENT_TARGET = 9.0;
 			};
@@ -1012,10 +971,7 @@
 				PRODUCT_NAME = AudioPlayer;
 				SDKROOT = appletvos;
 				SKIP_INSTALL = YES;
-<<<<<<< HEAD
-=======
 				SWIFT_VERSION = 4.0;
->>>>>>> 1717403a
 				TARGETED_DEVICE_FAMILY = 3;
 				TVOS_DEPLOYMENT_TARGET = 9.0;
 			};
